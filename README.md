--- conflicted
+++ resolved
@@ -36,22 +36,14 @@
 
 Two toy instantiations show meaningful speedups:
 
-<<<<<<< HEAD
 #### 1. ARC-AGI Grid Puzzles (`arc_grid_puzzles/`)
-=======
-#### 1. ARC-AGI Grid Puzzles
->>>>>>> a06ee13e
 Eliminates symmetries in grid puzzles through two abstraction levels:
 - **A₁**: Palette canonicalization (quotient out color symmetries)
 - **A₂**: Object ordering canonicalization (quotient out enumeration symmetries)
 
 **Result**: 2404→2 programs (-99.917%), 138× speedup.
 
-<<<<<<< HEAD
-#### 2. Inductive Programming (`program_synthesis/`)
-=======
-#### 2. Inductive Programming (Flash Fill style)
->>>>>>> a06ee13e
+#### 2. Inductive Programming (`program_synthesis/`, Flash Fill style)
 Two-phase approach for program synthesis on product domains:
 - **A**: Cross-free factorization (solve coordinates independently) 
 - **A⁺**: Interface refinement (add minimal cross-operation coupling)
@@ -169,29 +161,20 @@
 ```text
 compositional-program-synthesis/
   README.md                           # this file
-<<<<<<< HEAD
   arc_grid_puzzles/
     experiments/driver.py            # shared driver for ARC experiments
     dsl_types/                       # typed DSL operations by input/output types
-    abstractions/                     # pattern matching abstractions
-=======
-  arc_dsl_experiment/
-    dsl.py                           # domain-specific language implementation
->>>>>>> a06ee13e
-    challenging_metrics.json        # metrics data for challenging tasks
-    challenging_metrics.txt         # human-readable metrics summary
-    compositional_abstractions.tex  # LaTeX paper: "Compositional Abstractions for ARC-Style Tasks"
-    compositional_abstractions.pdf  # compiled paper
-<<<<<<< HEAD
-    README.md                       # documentation for ARC grid puzzle experiments
-=======
-    README.md                       # documentation for DSL experiments
->>>>>>> a06ee13e
+    abstractions/                    # pattern matching abstractions
+    challenging_metrics.json         # metrics data for challenging tasks
+    challenging_metrics.txt          # human-readable metrics summary
+    compositional_abstractions.tex   # LaTeX paper: "Compositional Abstractions for ARC-Style Tasks"
+    compositional_abstractions.pdf   # compiled paper
+    README.md                        # documentation for ARC grid puzzle experiments
   program_synthesis/
-    scaling.py                      # scaling analysis and performance evaluation
-    compositional_synthesis.tex    # LaTeX paper: "Compositional Synthesis via Exact Interface Abstraction"
-    compositional_synthesis.pdf    # compiled paper
-    nodes_vs_k_scaling.png         # visualization: node count vs. parameter k
-    speedup_vs_k.png              # visualization: speedup analysis
-    README.md                     # documentation for synthesis experiments
+    scaling.py                       # scaling analysis and performance evaluation
+    compositional_synthesis.tex      # LaTeX paper: "Compositional Synthesis via Exact Interface Abstraction"
+    compositional_synthesis.pdf      # compiled paper
+    nodes_vs_k_scaling.png           # visualization: node count vs. parameter k
+    speedup_vs_k.png                 # visualization: speedup analysis
+    README.md                        # documentation for synthesis experiments
 ```